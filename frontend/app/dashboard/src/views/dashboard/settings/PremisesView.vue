<template>
    <SaveView :loading="saving" title="Gebouwen" :disabled="!hasSomeChanges" @save="save">
        <h1>
            Gebouwen
        </h1>
        <p class="style-description-block">
            {{ isReview ? 'Kijk alle gebouwen na. Klik op een gebouw om deze te bewerken.' : 'Hier kan je een overzicht van de gebouwen van de groep bijhouden.' }}
        </p>

        <div v-if="isReview" class="container">
<<<<<<< HEAD
            <ReviewCheckbox :data="review" />
=======
            <ReviewCheckbox :type="SetupStepType.Premises" />
>>>>>>> d732b72e
            <hr>
        </div>
        
        <STErrorsDefault :error-box="errorBox" />

        <p v-for="warning of premiseLimitationWarnings" :key="warning.id" class="warning-box">{{ warning.message }}</p>

        <template v-if="!draggablePremises.length">
            <p class="info-box">Er zijn nog geen gebouwen.</p>
        </template>

        <STList v-model="draggablePremises" :draggable="true">
            <template #item="{item: premise}">
                <PremiseRow :premise="premise" @click="editPremise(premise)" />
            </template>
        </STList>

        <p>
            <button class="button text" type="button" @click="addPremise">
                <span class="icon add" />
                <span>{{ $t('Nieuw gebouw') }}</span>
            </button>
        </p>
    </SaveView>
</template>

<script lang="ts" setup>
import { AutoEncoderPatchType, PatchableArray, PatchableArrayAutoEncoder } from '@simonbackx/simple-encoding';
import { ComponentWithProperties, usePop, usePresent } from "@simonbackx/vue-app-navigation";
import { CenteredMessage, ErrorBox, ReviewCheckbox, STErrorsDefault, SaveView, Toast, useCountry, useDraggableArray, useErrors, usePatchArray, usePlatform, useReview } from "@stamhoofd/components";
import { useTranslate } from '@stamhoofd/frontend-i18n';
import { useOrganizationManager } from '@stamhoofd/networking';
import { Organization, OrganizationPrivateMetaData, PlatformPremiseType, Premise, SetupStepType } from "@stamhoofd/structures";
import { computed, ref } from 'vue';
import ReviewCheckbox from '../../start/ReviewCheckbox.vue';
import PremiseRow from './PremiseRow.vue';
import PremiseView from './PremiseView.vue';

type PremiseLimitationWarning = {id: string, message: string}

<<<<<<< HEAD
const props = defineProps<{isReview?: boolean}>();
=======
defineProps<{isReview?: boolean}>();
>>>>>>> d732b72e
const errorBox: ErrorBox | null = null
const errors = useErrors();
const saving = ref(false);

const platform$ = usePlatform();
const organizationManager$ = useOrganizationManager();
const review = useReview(SetupStepType.Premises);
const pop = usePop();
const originalPremises = computed(() => organizationManager$.value.organization.privateMeta?.premises ?? []);
const {patched: premises, patch, addArrayPatch, hasChanges} = usePatchArray(originalPremises);

const hasSomeChanges = computed(() => {
    if(props.isReview) {
        return hasChanges.value || review.hasChanges.value;
    }
    return hasChanges.value;
});

const draggablePremises = useDraggableArray(() => premises.value, addArrayPatch)
const $t = useTranslate();
const present = usePresent();
const country = useCountry();
const premiseLimitationWarnings = ref<PremiseLimitationWarning[]>([]);
let premiseTypeCount: Map<string, {type: PlatformPremiseType, count: number}> = new Map(); 
    
async function addPremise() {
    const arr: PatchableArrayAutoEncoder<Premise> = new PatchableArray();

    const premise = Premise.createDefault(country.value);

    arr.addPut(premise)

    await present({
        modalDisplayStyle: 'popup',
        components: [
            new ComponentWithProperties(PremiseView, {
                premise,
                isNew: true,
                premiseTypeCount,
                saveHandler: (patch: AutoEncoderPatchType<Premise>) => {
                    patch.id = premise.id
                    arr.addPatch(patch)
                    addArrayPatch(arr)
                    updatePremiseLimitationWarnings();
                }
            })
        ]
    })
}

async function editPremise(premise: Premise) {
    await present({
        modalDisplayStyle: 'popup',
        components: [
            new ComponentWithProperties(PremiseView, {
                premise,
                isNew: false,
                premiseTypeCount,
                saveHandler: (patch: AutoEncoderPatchType<Premise>) => {
                    const arr: PatchableArrayAutoEncoder<Premise> = new PatchableArray()
                    arr.addPatch(patch)
                    addArrayPatch(arr);
                    updatePremiseLimitationWarnings();
                },
                deleteHandler: () => {
                    const arr: PatchableArrayAutoEncoder<Premise> = new PatchableArray()
                    arr.addDelete(premise.id)
                    addArrayPatch(arr);
                    updatePremiseLimitationWarnings();
                }
            })
        ]
    })
}

function updatePremiseLimitationWarnings() {
    premiseTypeCount = new Map(platform$.value.config.premiseTypes.map(type => [type.id, {type, count: 0}]));

    const allPremiseTypesIds = premises.value.flatMap(premise => premise.premiseTypeIds) ?? [];
    
    for(const premiseTypeId of allPremiseTypesIds) {
        const typeCount = premiseTypeCount.get(premiseTypeId);
        if(typeCount) {
            typeCount.count = typeCount.count + 1;
        }
    }

    const warnings: PremiseLimitationWarning[] = [];

    for(const {type, count} of premiseTypeCount.values()) {
        const {min, max, name, id} = type;

        if(max !== null && count > max) {
            const countDiff = count - max;
            const message = `Verwijder ${countDiff} ${countDiff === 1 ? 'gebouw' : 'gebouwen'} van soort "${name}".`;
            warnings.push({id, message});
        } else if(min !== null && count < min) {
            const countDiff = min - count;
            const message = `Voeg ${countDiff} ${countDiff === 1 ? 'gebouw' : 'gebouwen'} van soort "${name}" toe.`;
            warnings.push({id, message});
        }
    }

    premiseLimitationWarnings.value = warnings;
    review.overrideIsDone.value = warnings.length === 0;
}

async function save() {
    if (saving.value) {
        return;
    }

    saving.value = true;

    try {
        if (hasChanges.value) {
            await organizationManager$.value.patch(Organization.patch({
                privateMeta: OrganizationPrivateMetaData.patch({
                    premises: patch.value as any
                })
            }));
        }

        if (review.hasChanges.value) {
            await review.save();
        }

        new Toast('De wijzigingen zijn opgeslagen', "success green").show()
        await pop({ force: true });
    } catch (e) {
        errors.errorBox = new ErrorBox(e)
    }

    saving.value = false;
}

const shouldNavigateAway = async () => {
    if (!hasSomeChanges.value) {
        return true;
    }
    return await CenteredMessage.confirm($t('Ben je zeker dat je wilt sluiten zonder op te slaan?'), $t('Niet opslaan'))
}

defineExpose({
    shouldNavigateAway
});

updatePremiseLimitationWarnings();
</script><|MERGE_RESOLUTION|>--- conflicted
+++ resolved
@@ -8,11 +8,7 @@
         </p>
 
         <div v-if="isReview" class="container">
-<<<<<<< HEAD
             <ReviewCheckbox :data="review" />
-=======
-            <ReviewCheckbox :type="SetupStepType.Premises" />
->>>>>>> d732b72e
             <hr>
         </div>
         
@@ -45,19 +41,14 @@
 import { CenteredMessage, ErrorBox, ReviewCheckbox, STErrorsDefault, SaveView, Toast, useCountry, useDraggableArray, useErrors, usePatchArray, usePlatform, useReview } from "@stamhoofd/components";
 import { useTranslate } from '@stamhoofd/frontend-i18n';
 import { useOrganizationManager } from '@stamhoofd/networking';
-import { Organization, OrganizationPrivateMetaData, PlatformPremiseType, Premise, SetupStepType } from "@stamhoofd/structures";
+import { Organization, OrganizationPrivateMetaData, PlatformPremiseType, Premise } from "@stamhoofd/structures";
 import { computed, ref } from 'vue';
-import ReviewCheckbox from '../../start/ReviewCheckbox.vue';
 import PremiseRow from './PremiseRow.vue';
 import PremiseView from './PremiseView.vue';
 
 type PremiseLimitationWarning = {id: string, message: string}
 
-<<<<<<< HEAD
 const props = defineProps<{isReview?: boolean}>();
-=======
-defineProps<{isReview?: boolean}>();
->>>>>>> d732b72e
 const errorBox: ErrorBox | null = null
 const errors = useErrors();
 const saving = ref(false);
