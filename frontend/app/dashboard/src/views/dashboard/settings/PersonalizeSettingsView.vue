<template>
    <div id="personalize-settings-view" class="st-view background">
        <STNavigationBar title="Personaliseren">
            <BackButton v-if="canPop" slot="left" @click="pop" />
            <button v-else slot="right" class="button icon close gray" @click="pop" />
        </STNavigationBar>

        <main>
            <h1>
                Personaliseren
            </h1>
            <p>Als je een logo hebt kan je deze hier toevoegen. Je kan kiezen om een vierkant logo, een horizontaal logo of beide te uploaden. We kiezen dan automatisch het beste logo afhankelijk van de schermgrootte.</p>

            <STErrorsDefault :error-box="errorBox" />

            <div class="split-inputs">
                <div>
                    <ImageInput v-model="horizontalLogo" title="Horizontaal logo" :validator="validator" :resolutions="horizontalLogoResolutions" :required="false" />

                    <p class="st-list-description">
                        Beter voor grotere schermen.
                    </p>
                </div>

                <div>
                    <ImageInput v-model="squareLogo" title="Vierkant logo" :validator="validator" :resolutions="squareLogoResolutions" :required="false" />
                    <p class="st-list-description">
                        Beter voor op kleine schermen. Laat tekst zoveel mogelijk weg uit dit logo.
                    </p>
                </div>
            </div>

            <Checkbox v-model="expandLogo">
                Logo groter weergeven
            </Checkbox>
            <p class="st-list-description">
                Heb je een vierkant logo met veel tekst of heb je veel witruimte? Vink dit dan aan, in het andere geval kan je dit beter uitgevinkt laten (want dan wordt het lomp). Sowieso is het verstandig om eerst alle witruimte van je logo weg te knippen voor je het hier uploadt.
            </p>

            <ColorInput v-model="color" title="Hoofdkleur (optioneel)" :validator="validator" placeholder="Geen kleur" :required="false" />
            <p class="st-list-description">
                Vul hierboven de HEX-kleurcode van jouw hoofdkleur in. Laat leeg om de blauwe kleur te behouden.
            </p>

            <hr>
            <h2>Domeinnaam</h2>

<<<<<<< HEAD
            <p>Alle informatie over domeinnaamen vind je op <a class="inline-link" :href="'https://'+$t('shared.domains.marketing')+'/docs/domeinnaam-koppelen'" target="_blank">deze pagina</a>.</p>
=======
            <p>Alle informatie over domeinnamen vind je op <a class="inline-link" href="https://stamhoofd.be/docs/domeinnaam-koppelen" target="_blank">deze pagina</a>.</p>
>>>>>>> 456f2551


            <template v-if="organization.privateMeta && organization.privateMeta.pendingMailDomain">
                <p class="warning-box">
                    Jouw nieuwe domeinnaam ({{ organization.privateMeta.pendingMailDomain }}) is nog niet geactiveerd. Voeg de DNS-records toe en verifieer je wijzigingen om deze te activeren.
                </p>

                <p v-if="enableMemberModule && organization.registerDomain" class="info-box">
                    Jouw domeinnaam voor inschrijvingen is wel al beschikbaar ({{ organization.registerDomain }})
                </p>

                <p class="st-list-description">
                    <button class="button secundary" @click="openRecords">
                        DNS-records instellen en verifiëren
                    </button>
                    <button class="button text" @click="setupDomain">
                        <span class="icon settings" />
                        <span>Wijzigen</span>
                    </button>
                </p>
            </template>

            <template v-else-if="organization.privateMeta && organization.privateMeta.mailDomain">
                <p v-if="enableMemberModule" class="st-list-description">
                    Jouw inschrijvingspagina is bereikbaar via <a class="button inline-link" :href="organization.registerUrl" target="_blank">{{ organization.registerUrl }}</a> en jouw e-mails kunnen worden verstuurd vanaf <strong>@{{ organization.privateMeta.mailDomain }}</strong>.
                </p>
                <p v-else class="st-list-description">
                    Jouw e-mails kunnen worden verstuurd vanaf <strong>@{{ organization.privateMeta.mailDomain }}</strong>.
                </p>
                
                <p v-if="!organization.privateMeta.mailDomainActive" class="warning-box">
                    Jouw e-mail domeinnaam is nog niet actief, deze wordt binnenkort geactiveerd.
                </p>

                <p class="st-list-description">
                    <button class="button text" @click="setupDomain">
                        <span class="icon settings" />
                        <span>Domeinnaam wijzigen</span>
                    </button>
                </p>
            </template>

            <template v-else>
                <p v-if="enableMemberModule" class="st-list-description">
                    Jouw inschrijvingspagina is bereikbaar via <a class="button inline-link" :href="organization.registerUrl" target="_blank">{{ organization.registerUrl }}</a>. {{ $t('dashboard.settings.personalize.domainDescriptionSuffixForMemberRegistrations') }}
                </p>
                <p v-else class="st-list-description">
                    {{ $t('dashboard.settings.personalize.domainDescription') }}
                </p>

                <p class="st-list-description">
                    <button class="button text" @click="setupDomain">
                        <span class="icon settings" />
                        <span>Domeinnaam instellen</span>
                    </button>
                </p>
            </template>
        </main>

        <STToolbar>
            <template slot="right">
                <LoadingButton :loading="saving">
                    <button class="button primary" @click="save">
                        Opslaan
                    </button>
                </LoadingButton>
            </template>
        </STToolbar>
    </div>
</template>

<script lang="ts">
import { AutoEncoder, AutoEncoderPatchType, patchContainsChanges } from '@simonbackx/simple-encoding';
import { SimpleErrors } from '@simonbackx/simple-errors';
import { ComponentWithProperties, NavigationController, NavigationMixin } from "@simonbackx/vue-app-navigation";
import { AddressInput, BackButton, CenteredMessage, Checkbox, ColorInput, DateSelection, ErrorBox, FileInput, IBANInput, ImageInput, LoadingButton, Radio, RadioGroup, STErrorsDefault, STInputBox, STNavigationBar, STToolbar, Toast, Validator } from "@stamhoofd/components";
import { UrlHelper } from '@stamhoofd/networking';
import { Image, Organization, OrganizationMetaData, OrganizationPatch, ResolutionFit, ResolutionRequest, Version } from "@stamhoofd/structures";
import { Component, Mixins } from "vue-property-decorator";

import { OrganizationManager } from "../../../classes/OrganizationManager";
import DNSRecordsView from './DNSRecordsView.vue';
import DomainSettingsView from './DomainSettingsView.vue';

@Component({
    components: {
        STNavigationBar,
        STToolbar,
        STInputBox,
        STErrorsDefault,
        Checkbox,
        DateSelection,
        RadioGroup,
        Radio,
        BackButton,
        AddressInput,
        LoadingButton,
        IBANInput,
        ImageInput,
        ColorInput,
        FileInput
    },
})
export default class PersonalizeSettingsView extends Mixins(NavigationMixin) {
    errorBox: ErrorBox | null = null
    validator = new Validator()
    saving = false
    temp_organization = OrganizationManager.organization
    showDomainSettings = true

    organizationPatch: AutoEncoderPatchType<Organization> & AutoEncoder = OrganizationPatch.create({ id: OrganizationManager.organization.id })

    get organization() {
        return OrganizationManager.organization.patch(this.organizationPatch)
    }

    get enableMemberModule() {
        return this.organization.meta.modules.useMembers
    }
    
    get squareLogoResolutions() {
        return [
            ResolutionRequest.create({
                height: 50,
                width: 50,
                fit: ResolutionFit.Inside
            }),
            ResolutionRequest.create({
                height: 70,
                width: 70,
                fit: ResolutionFit.Inside
            }),
            ResolutionRequest.create({
                height: 50*3,
                width: 50*3,
                fit: ResolutionFit.Inside
            }),
            ResolutionRequest.create({
                height: 70*3,
                width: 70*3,
                fit: ResolutionFit.Inside
            })
        ]
    }

    get horizontalLogoResolutions() {
        return [
            ResolutionRequest.create({
                height: 50,
                width: 300,
                fit: ResolutionFit.Inside
            }),
            ResolutionRequest.create({
                height: 70,
                width: 300,
                fit: ResolutionFit.Inside
            }),
            ResolutionRequest.create({
                height: 50*3,
                width: 300*3,
                fit: ResolutionFit.Inside
            }),
            ResolutionRequest.create({
                height: 70*3,
                width: 300*3,
                fit: ResolutionFit.Inside
            }),
        ]
    }

    get color() {
        return this.organization.meta.color
    }

    set color(color: string | null) {
        if (!this.organizationPatch.meta) {
            this.$set(this.organizationPatch, "meta", OrganizationMetaData.patch({}))
        }

        this.$set(this.organizationPatch.meta!, "color", color)
    }

    get squareLogo() {
        return this.organization.meta.squareLogo
    }

    set squareLogo(image: Image | null) {
        if (!this.organizationPatch.meta) {
            this.$set(this.organizationPatch, "meta", OrganizationMetaData.patch({}))
        }

        this.$set(this.organizationPatch.meta!, "squareLogo", image)
    }

    get expandLogo() {
        return this.organization.meta.expandLogo
    }

    set expandLogo(enable: boolean) {
        if (!this.organizationPatch.meta) {
            this.$set(this.organizationPatch, "meta", OrganizationMetaData.patch({}))
        }

        this.$set(this.organizationPatch.meta!, "expandLogo", enable)
    }


    get horizontalLogo() {
        return this.organization.meta.horizontalLogo
    }

    set horizontalLogo(image: Image | null) {
        if (!this.organizationPatch.meta) {
            this.$set(this.organizationPatch, "meta", OrganizationMetaData.patch({}))
        }

        this.$set(this.organizationPatch.meta!, "horizontalLogo", image)
    }

    async save() {
        if (this.saving) {
            return;
        }

        const errors = new SimpleErrors()
      
        let valid = false

        if (errors.errors.length > 0) {
            this.errorBox = new ErrorBox(errors)
        } else {
            this.errorBox = null
            valid = true
        }
        valid = valid && await this.validator.validate()

        if (!valid) {
            return;
        }

        this.saving = true

        try {
            await OrganizationManager.patch(this.organizationPatch)
            this.organizationPatch = OrganizationPatch.create({ id: OrganizationManager.organization.id })
            new Toast('De wijzigingen zijn opgeslagen', "success green").show()
            this.dismiss({ force: true })
        } catch (e) {
            this.errorBox = new ErrorBox(e)
        }

        this.saving = false
    }

    setupDomain() {
        this.present(new ComponentWithProperties(NavigationController, {
            root: new ComponentWithProperties(DomainSettingsView, {})
        }).setDisplayStyle("popup"))
    }
   
    openRecords() {
        this.present(new ComponentWithProperties(NavigationController, {
            root: new ComponentWithProperties(DNSRecordsView, {})
        }).setDisplayStyle("popup"))
    }

    async shouldNavigateAway() {
        if (!patchContainsChanges(this.organizationPatch, OrganizationManager.organization, { version: Version })) {
            return true;
        }
        return await CenteredMessage.confirm("Ben je zeker dat je wilt sluiten zonder op te slaan?", "Niet opslaan")
    }
   
    mounted() {
        UrlHelper.setUrl("/settings/personalize");
    }
}
</script>

<style lang="scss">
@use "@stamhoofd/scss/base/variables.scss" as *;
@use "@stamhoofd/scss/base/text-styles.scss" as *;

#personalize-settings-view {
    .logo-placeholder {
        @extend .style-input;
        @extend .style-input-shadow;
        border: $border-width solid $color-gray-light;
        color: $color-gray;
        background: var(--color-white, white);
        border-radius: $border-radius;
        padding: 5px 15px;
        height: 60px;
        margin: 0;
        box-sizing: border-box;
        display: flex;
        align-items: center;
        justify-content: center;
        transition: border-color 0.2s, color 0.2s;
        outline: none;
        -webkit-tap-highlight-color: rgba(0, 0, 0, 0);
        cursor: pointer;
        touch-action: manipulation;


        &:hover {
            border-color: $color-primary-gray-light;
            color: $color-primary;
        }

        &:active {
            border-color: $color-primary;
            color: $color-primary;
        }

        &.square {
            width: 60px;
        }

        &.horizontal {
            width: 300px;
        }
    }
}
</style><|MERGE_RESOLUTION|>--- conflicted
+++ resolved
@@ -45,12 +45,7 @@
             <hr>
             <h2>Domeinnaam</h2>
 
-<<<<<<< HEAD
-            <p>Alle informatie over domeinnaamen vind je op <a class="inline-link" :href="'https://'+$t('shared.domains.marketing')+'/docs/domeinnaam-koppelen'" target="_blank">deze pagina</a>.</p>
-=======
-            <p>Alle informatie over domeinnamen vind je op <a class="inline-link" href="https://stamhoofd.be/docs/domeinnaam-koppelen" target="_blank">deze pagina</a>.</p>
->>>>>>> 456f2551
-
+            <p>Alle informatie over domeinnamen vind je op <a class="inline-link" :href="'https://'+$t('shared.domains.marketing')+'/docs/domeinnaam-koppelen'" target="_blank">deze pagina</a>.</p>
 
             <template v-if="organization.privateMeta && organization.privateMeta.pendingMailDomain">
                 <p class="warning-box">
