<template>
    <SaveView :loading="saving" title="Betaalmethodes" :disabled="!hasChanges" @save="save">
        <h1>
            Betaalmethodes
        </h1>

        <p>Zoek je informatie over alle betaalmethodes, neem dan een kijkje op <a class="inline-link" :href="'https://'+$t('shared.domains.marketing')+'/docs/online-betalen'" target="_blank">deze pagina</a>.</p>
        
        <STErrorsDefault :error-box="errorBox" />

        <template v-if="enableMemberModule">
            <hr>
            <h2>Betaalmethodes voor inschrijvingen</h2>

            <EditPaymentMethodsBox :methods="organization.meta.paymentMethods" :organization="organization" @patch="patchPaymentMethods" />

            <hr>
        </template>

        <h2>Overschrijvingen</h2>

        <IBANInput v-model="iban" title="Bankrekeningnummer" :validator="validator" :required="false" />

        <template v-if="enableMemberModule">
            <hr>
            <h2>Overschrijvingen, specifiek voor inschrijvingen</h2>

            <STInputBox title="Begunstigde" error-fields="transferSettings.creditor" :error-box="errorBox">
                <input
                    v-model="creditor"
                    class="input"
                    type="text"
                    :placeholder="organization.name"
                    autocomplete=""
                >
            </STInputBox>

            <STInputBox title="Soort mededeling" error-fields="transferSettings.type" :error-box="errorBox" class="max">
                <RadioGroup>
                    <Radio v-for="_type in transferTypes" :key="_type.value" v-model="transferType" :value="_type.value">
                        {{ _type.name }}
                    </Radio>
                </RadioGroup>
            </STInputBox>
            <p class="style-description-small">
                {{ transferTypeDescription }}
            </p>

            <STInputBox v-if="transferType != 'Structured'" :title="transferType == 'Fixed' ? 'Mededeling' : 'Voorvoegsel'" error-fields="transferSettings.prefix" :error-box="errorBox">
                <input
                    v-model="prefix"
                    class="input"
                    type="text"
                    placeholder="bv. Inschrijving"
                    autocomplete=""
                >
            </STInputBox>
            <p class="style-description-small">
                Voorbeeld: “{{ transferExample }}”
            </p>
        </template>

        <template>
            <hr>
            <h2>Online betalingen via Buckaroo</h2>
            <p class="st-list-description">
                Gebruik gelijk welke online betaalmethode via Buckaroo.
            </p>

            <p v-if="isBelgium" class="info-box">
                Heb je een feitelijke vereniging? Dan kan je vanaf nu ook online betalingen accepteren via Buckaroo.
            </p>

            <Checkbox v-model="enableBuckaroo">
                Gebruik Buckaroo voor online betalingen
            </Checkbox>

            <div v-if="enableBuckaroo" class="split-inputs">
                <div>
                    <STInputBox title="Key" error-fields="buckarooSettings.key" :error-box="errorBox" class="max">
                        <input
                            v-model="buckarooKey"
                            class="input"
                            type="text"
                            placeholder="Key"
                        >
                    </STInputBox>
                    <p class="style-description-small">
                        Buckaroo Plaza > Mijn Buckaroo > Websites > Algemeen > Key
                    </p>
                </div>
                <div>
                    <STInputBox title="Secret" error-fields="buckarooSettings.secret" :error-box="errorBox" class="max">
                        <input
                            v-model="buckarooSecret"
                            class="input"
                            type="text"
                            placeholder="Secret"
                        >
                    </STInputBox>
                    <p class="style-description-small">
                        Buckaroo Plaza > Configuratie > Beveiliging > Secret Key
                    </p>
                </div>
            </div>
        </template>

        <template v-if="isBelgium || payconiqApiKey">
            <hr>
            <h2>Online betalingen via Payconiq</h2>
            <p class="st-list-description">
                Wil je Payconiq gebruiken? Dat kan via Buckaroo (zie hierboven), of rechtstreeks via Payconiq (met een API-key). Volg voor dat laatste de stappen op deze pagina: <a :href="'https://'+$t('shared.domains.marketing')+'/docs/aansluiten-bij-payconiq'" class="inline-link" target="_blank">Aansluiten bij Payconiq</a>. Daarna ontvang je van Stamhoofd of Payconiq een API-key die je hieronder moet ingeven. Heb je meerdere API-keys ontvangen? Vul dan degene bij App2app in.
            </p>

            <STInputBox title="API-key" error-fields="payconiqApiKey" :error-box="errorBox" class="max">
                <input
                    v-model="payconiqApiKey"
                    class="input"
                    type="text"
                    placeholder="API-key van Payconiq"
                >
            </STInputBox>
        </template>

<<<<<<< HEAD
        <template v-if="!enableBuckaroo || organization.privateMeta.mollieOnboarding">
            <hr>
            <h2>
                Online betalingen via Mollie
            </h2>

            <template v-if="!organization.privateMeta.mollieOnboarding">
                <p class="st-list-description">
                    {{ $t('dashboard.settings.paymentMethods.mollie.description') }}
                </p>
                <p v-if="isBelgium" class="info-box">
                    Voor Bancontact en iDEAL heb je een VZW nodig. Een feitelijke vereniging is niet voldoende (wordt niet geaccepteerd door betaalproviders)
                </p>

                <p class="st-list-description">
                    <button class="button text" type="button" @click="linkMollie">
                        <span class="icon link" />
                        <span>Mollie koppelen</span>
=======
        <hr>
        <h2>
            Online betalingen via Buckaroo
        </h2>
        <p class="st-list-description">
            {{ $t('dashboard.settings.paymentMethods.buckaroo.description') }}
        </p>

        <p>
            <a class="button text" :href="'https://'+$t('shared.domains.marketing')+'/docs/aansluiten-bij-buckaroo'" target="_blank">
                <span>Aansluiten</span>
                <span class="icon arrow-right" />
            </a>
        </p>


        <hr>
        <h2>
            Online betalingen via Mollie
        </h2>

        <template v-if="!organization.privateMeta.mollieOnboarding">
            <p class="st-list-description">
                {{ $t('dashboard.settings.paymentMethods.mollie.description') }}
            </p>
            <p v-if="isBelgium" class="info-box">
                Voor Mollie heb je een VZW nodig. Een feitelijke vereniging is niet voldoende (wordt niet geaccepteerd)
            </p>

            <p class="st-list-description">
                <button class="button text" type="button" @click="linkMollie">
                    <span class="icon link" />
                    <span>Mollie koppelen</span>
                </button>
            </p>
        </template>
        <template v-else>
            <p v-if="organization.privateMeta.mollieOnboarding.canReceivePayments" class="success-box">
                {{ $t('dashboard.settings.paymentMethods.mollie.activeDescription') }}
            </p>
            <p v-else class="warning-box">
                Je kan nog geen betalingen verwerken omdat je eerst meer gegevens moet aanvullen.
            </p>
            <p v-if="!organization.privateMeta.mollieOnboarding.canReceiveSettlements" class="warning-box">
                Als je uitbetalingen wil ontvangen moet je eerst jouw gegevens verder aanvullen
            </p>

            <p v-if="organization.privateMeta.mollieOnboarding.status == 'NeedsData'" class="st-list-description">
                Mollie is gekoppeld, maar je moet nog enkele gegevens aanvullen.
            </p>
            <p v-if="organization.privateMeta.mollieOnboarding.status == 'InReview'" class="st-list-description">
                Jouw gegevens worden nagekeken door onze betaalpartner (Mollie).
            </p>

            <p class="st-list-description">
                <LoadingButton :loading="loadingMollie">
                    <button class="button text" type="button" @click="mollieDashboard">
                        <span class="icon external" />
                        <span>Ga naar het Mollie dashboard</span>
>>>>>>> 920b5456
                    </button>
                </p>
            </template>
            <template v-else>
                <p v-if="organization.privateMeta.mollieOnboarding.canReceivePayments" class="success-box">
                    {{ $t('dashboard.settings.paymentMethods.mollie.activeDescription') }}
                </p>
                <p v-else class="warning-box">
                    Je kan nog geen betalingen verwerken omdat je eerst meer gegevens moet aanvullen.
                </p>
                <p v-if="!organization.privateMeta.mollieOnboarding.canReceiveSettlements" class="warning-box">
                    Als je uitbetalingen wil ontvangen moet je eerst jouw gegevens verder aanvullen
                </p>

                <p v-if="organization.privateMeta.mollieOnboarding.status == 'NeedsData'" class="st-list-description">
                    Mollie is gekoppeld, maar je moet nog enkele gegevens aanvullen.
                </p>
                <p v-if="organization.privateMeta.mollieOnboarding.status == 'InReview'" class="st-list-description">
                    Jouw gegevens worden nagekeken door onze betaalpartner (Mollie).
                </p>

                <p class="st-list-description">
                    <LoadingButton :loading="loadingMollie">
                        <button class="button text" type="button" @click="mollieDashboard">
                            <span class="icon external" />
                            <span>Ga naar het Mollie dashboard</span>
                        </button>
                    </LoadingButton>
                </p>

                <p class="st-list-description">
                    <button class="button text" type="button" @click="disconnectMollie">
                        <span class="icon trash" />
                        <span>Account loskoppelen van Stamhoofd</span>
                    </button>
                </p>
            </template>
        </template>
    </SaveView>
</template>

<script lang="ts">
import { AutoEncoder, AutoEncoderPatchType, Decoder, PatchableArray, patchContainsChanges } from '@simonbackx/simple-encoding';
import { SimpleError, SimpleErrors } from '@simonbackx/simple-errors';
import { NavigationMixin } from "@simonbackx/vue-app-navigation";
import { CenteredMessage, Checkbox, ErrorBox, IBANInput, LoadingButton, Radio, RadioGroup, SaveView, STErrorsDefault, STInputBox, STList, STListItem, Toast, Validator } from "@stamhoofd/components";
import { AppManager, SessionManager, Storage, UrlHelper } from '@stamhoofd/networking';
import { BuckarooSettings, Country, Organization, OrganizationMetaData, OrganizationPatch, OrganizationPrivateMetaData, PaymentMethod, TransferDescriptionType, TransferSettings, Version } from "@stamhoofd/structures";
import { Component, Mixins } from "vue-property-decorator";

import { OrganizationManager } from "../../../classes/OrganizationManager";
import EditPaymentMethodsBox from '../../../components/EditPaymentMethodsBox.vue';

@Component({
    components: {
        SaveView,
        STInputBox,
        STErrorsDefault,
        RadioGroup,
        Radio,
        LoadingButton,
        IBANInput,
        STList,
        STListItem,
        Checkbox,
        EditPaymentMethodsBox
    },
})
export default class PaymentSettingsView extends Mixins(NavigationMixin) {
    errorBox: ErrorBox | null = null
    validator = new Validator()
    saving = false
    temp_organization = OrganizationManager.organization
    loadingMollie = false

    organizationPatch: AutoEncoderPatchType<Organization> & AutoEncoder = OrganizationPatch.create({ id: OrganizationManager.organization.id })

    get organization() {
        return OrganizationManager.organization.patch(this.organizationPatch)
    }

    get isBelgium() {
        return this.organization.address.country == Country.Belgium
    }

    patchPaymentMethods(patch: PatchableArray<PaymentMethod, PaymentMethod, PaymentMethod>) {
        this.organizationPatch = this.organizationPatch.patch({
            meta: OrganizationMetaData.patch({
                paymentMethods: patch
            })
        })
    }

    get enableMemberModule() {
        return this.organization.meta.modules.useMembers
    }

    get transferTypes() {
        return [
            { 
                value: TransferDescriptionType.Structured,
                name: this.$t('shared.transferTypes.structured'),
                description: "Willekeurig aangemaakt. Geen kans op typefouten vanwege validatie in bankapps."
            },
            { 
                value: TransferDescriptionType.Reference,
                name: "Naam van lid/leden",
                description: "Eventueel voorafgegaan door een zelf gekozen woord (zie onder)"
            },
            { 
                value: TransferDescriptionType.Fixed,
                name: "Vaste mededeling",
                description: "Altijd dezelfde mededeling voor alle inschrijvingen. Opgelet: dit kan niet gewijzigd worden als leden de QR-code scannen, voorzie dus zelf geen eigen vervangingen zoals 'inschrijving + naam'!"
            }
        ]
    }

    get transferTypeDescription() {
        return this.transferTypes.find(t => t.value === this.transferType)?.description ?? ""
    }

    get creditor() {
        return this.organization.meta.transferSettings.creditor
    }

    set creditor(creditor: string | null ) {
        this.preparePatchTransferSettings()
        this.$set(this.organizationPatch.meta!.transferSettings!, "creditor", creditor ? creditor : null)
    }

    preparePatchTransferSettings() {
        if (!this.organizationPatch.meta) {
            this.$set(this.organizationPatch, "meta", OrganizationMetaData.patch({}))
        }
        if (!this.organizationPatch.meta!.transferSettings) {
            this.$set(this.organizationPatch.meta!, "transferSettings", TransferSettings.patch({}))
        }
    }

    get iban() {
        return this.organization.meta.transferSettings.iban ?? ""
    }

    set iban(iban: string) {
        this.preparePatchTransferSettings()
        this.$set(this.organizationPatch.meta!.transferSettings!, "iban", iban ? iban : null)
    }

    get prefix() {
        return this.organization.meta.transferSettings.prefix
    }

    set prefix(prefix: string | null ) {
        this.preparePatchTransferSettings()
        this.$set(this.organizationPatch.meta!.transferSettings!, "prefix", prefix ? prefix : null)
    }

    get transferType() {
        return this.organization.meta.transferSettings.type
    }

    set transferType(type: TransferDescriptionType ) {
        this.preparePatchTransferSettings()
        this.$set(this.organizationPatch.meta!.transferSettings!, "type", type)
    }

    get transferExample() {
        if (this.transferType == TransferDescriptionType.Structured) {
            if (!this.isBelgium) {
                return "4974 3024 6755 6964"
            }
            return "+++705/1929/77391+++"
        }

        if (this.transferType == TransferDescriptionType.Reference) {
            return (this.prefix ? this.prefix+' ' : '') + "Simon en Andreas Backx"
        }

        return this.prefix
    }

    get payconiqApiKey() {
        return this.organization.privateMeta?.payconiqApiKey ?? ""
    }

    set payconiqApiKey(payconiqApiKey: string) {
        this.organizationPatch = this.organizationPatch.patch({
            privateMeta: OrganizationPrivateMetaData.patch({
                payconiqApiKey: payconiqApiKey.length == 0 ? null : payconiqApiKey
            })
        })
    }

    get enableBuckaroo() {
        return (this.organization.privateMeta?.buckarooSettings ?? null) !== null
    }

    set enableBuckaroo(enable: boolean) {
        this.organizationPatch = this.organizationPatch.patch({
            privateMeta: OrganizationPrivateMetaData.patch({
                buckarooSettings: enable ? BuckarooSettings.create({}) : null
            })
        })
    }

    get buckarooKey() {
        return this.organization.privateMeta?.buckarooSettings?.key ?? ""
    }

    set buckarooKey(key: string) {
        this.organizationPatch = this.organizationPatch.patch({
            privateMeta: OrganizationPrivateMetaData.patch({
                buckarooSettings: BuckarooSettings.patch({
                    key
                })
            })
        })
    }

    get buckarooSecret() {
        return this.organization.privateMeta?.buckarooSettings?.secret ?? ""
    }

    set buckarooSecret(secret: string) {
        this.organizationPatch = this.organizationPatch.patch({
            privateMeta: OrganizationPrivateMetaData.patch({
                buckarooSettings: BuckarooSettings.patch({
                    secret
                })
            })
        })
    }
   
    async save() {
        if (this.saving) {
            return;
        }

        const errors = new SimpleErrors()
       
        let valid = false

        if (errors.errors.length > 0) {
            this.errorBox = new ErrorBox(errors)
        } else {
            this.errorBox = null
            valid = true
        }
        valid = valid && await this.validator.validate()

        if (!valid) {
            return;
        }

        this.saving = true

        try {
            await OrganizationManager.patch(this.organizationPatch)
            this.organizationPatch = OrganizationPatch.create({ id: OrganizationManager.organization.id })
            new Toast('De wijzigingen zijn opgeslagen', "success green").show()
            this.dismiss({ force: true })
        } catch (e) {
            this.errorBox = new ErrorBox(e)
        }

        this.saving = false
    }

    get hasChanges() {
        return patchContainsChanges(this.organizationPatch, OrganizationManager.organization, { version: Version })
    }

    async shouldNavigateAway() {
        if (!this.hasChanges) {
            return true;
        }
        return await CenteredMessage.confirm("Ben je zeker dat je wilt sluiten zonder op te slaan?", "Niet opslaan")
    }


    async linkMollie() {
        // Start oauth flow
        const client_id = STAMHOOFD.MOLLIE_CLIENT_ID
        if (!client_id) {
            new Toast("Mollie wordt momenteel niet ondersteund. Probeer later opnieuw.", "error red").show()
            return
        }
        const state = Buffer.from(crypto.getRandomValues(new Uint32Array(16))).toString('base64');
        await Storage.keyValue.setItem("mollie-saved-state", state)

        const scope = "payments.read payments.write refunds.read refunds.write organizations.read organizations.write onboarding.read onboarding.write profiles.read profiles.write subscriptions.read subscriptions.write mandates.read mandates.write settlements.read orders.read orders.write"
        const url = "https://www.mollie.com/oauth2/authorize?client_id="+encodeURIComponent(client_id)+"&state="+encodeURIComponent(state)+"&scope="+encodeURIComponent(scope)+"&response_type=code&approval_prompt=force&locale=nl_BE"

        window.location.href = url;
    }

    async disconnectMollie() {
        if (await CenteredMessage.confirm("Ben je zeker dat je Mollie wilt loskoppelen?", "Ja, loskoppelen", "Jouw Mollie account blijft behouden en kan je later terug koppelen als je dat wilt.")) {
            try {
                const response = await SessionManager.currentSession!.authenticatedServer.request({
                    method: "POST",
                    path: "/mollie/disconnect",
                    decoder: Organization as Decoder<Organization>
                })

                SessionManager.currentSession!.setOrganization(response.data)
                new Toast("Mollie is losgekoppeld", "success green").show()
            } catch (e) {
                new Toast("Loskoppelen mislukt", "error red").show()
            }
        }
    }

    async doLinkMollie(code: string, state: string) {
        const toast = new Toast("Koppelen...", "spinner").setHide(null).show()

        try {
            const savedState = await Storage.keyValue.getItem("mollie-saved-state")
            if (savedState !== state) {
                throw new SimpleError({
                    code: "state_verification_failed",
                    message: "State is not the same",
                    human: "Er ging iets mis bij het koppelen. Een onbekende pagina probeerde Mollie te koppelen. Contacteer ons via "+this.$t('shared.emails.general')+" als je Mollie probeert te koppelen en het blijft mislukken."
                })
            }
            const response = await SessionManager.currentSession!.authenticatedServer.request({
                method: "POST",
                path: "/mollie/connect",
                body: {
                    code
                },
                decoder: Organization as Decoder<Organization>
            })

            SessionManager.currentSession!.setOrganization(response.data)
            toast.hide()
            new Toast("Mollie is gekoppeld", "success green").show()
            await Storage.keyValue.removeItem("mollie-saved-state")
        } catch (e) {
            console.error(e)
            toast.hide()
            new Toast("Koppelen mislukt", "error red").show()
        }
    }

    mounted() {
        const parts = UrlHelper.shared.getParts()
        const urlParams = UrlHelper.shared.getSearchParams()

        // We can clear now
        UrlHelper.shared.clear()

        if (parts.length == 2 && parts[0] == 'oauth' && parts[1] == 'mollie') {
            const code = urlParams.get('code');
            const state = urlParams.get('state');

            if (code && state) {
                this.doLinkMollie(code, state).catch(console.error);
            } else {
                const error = urlParams.get('error') ?? "";
                if (error) {
                    new Toast("Koppelen mislukt", "error red").show()
                }
            }
            this.updateMollie().catch(console.error);
        } else {
            if (this.organization.privateMeta && this.organization.privateMeta.mollieOnboarding) {
                this.updateMollie().catch(console.error);
            }
        }
        UrlHelper.setUrl("/settings/payments")
    }

    async updateMollie() {
        if (!this.organization.privateMeta?.mollieOnboarding) {
            return;
        }

        try {
            const response = await SessionManager.currentSession!.authenticatedServer.request({
                method: "POST",
                path: "/mollie/check",
                decoder: Organization as Decoder<Organization>,
                shouldRetry: false
            })
           
            SessionManager.currentSession!.setOrganization(response.data)
        } catch (e) {
            console.error(e)
            Toast.fromError(e).show()
        }
    }

    async mollieDashboard() {
        if (this.loadingMollie) {
            return;
        }
        this.loadingMollie = true;

        const tab = (AppManager.shared.isNative ? null : window.open('about:blank'));

        if (!tab && !AppManager.shared.isNative) {
            this.loadingMollie = false;
            new Toast('Kon geen scherm openen', "error red").show()
            return
        }

        try {
            const url = await SessionManager.currentSession!.authenticatedServer.request({
                method: "GET",
                path: "/mollie/dashboard",
                shouldRetry: false
            })
            console.log(url.data)

            if (AppManager.shared.isNative) {
                window.open(url.data as any)
            } else {
                tab!.location = url.data as any;
                tab!.focus();
            }
        } catch (e) {
            await this.updateMollie()
            tab?.close()
            this.errorBox = new ErrorBox(e)
        }
        
        this.loadingMollie = false;
    }

}
</script><|MERGE_RESOLUTION|>--- conflicted
+++ resolved
@@ -60,16 +60,108 @@
             </p>
         </template>
 
-        <template>
+        <template v-if="isBelgium || payconiqApiKey">
             <hr>
-            <h2>Online betalingen via Buckaroo</h2>
+            <h2>Online betalingen via Payconiq</h2>
             <p class="st-list-description">
-                Gebruik gelijk welke online betaalmethode via Buckaroo.
+                Wil je Payconiq gebruiken? Dat kan via Buckaroo (zie hierboven), of rechtstreeks via Payconiq (met een API-key). Volg voor dat laatste de stappen op deze pagina: <a :href="'https://'+$t('shared.domains.marketing')+'/docs/aansluiten-bij-payconiq'" class="inline-link" target="_blank">Aansluiten bij Payconiq</a>. Daarna ontvang je van Stamhoofd of Payconiq een API-key die je hieronder moet ingeven. Heb je meerdere API-keys ontvangen? Vul dan degene bij App2app in.
             </p>
 
-            <p v-if="isBelgium" class="info-box">
-                Heb je een feitelijke vereniging? Dan kan je vanaf nu ook online betalingen accepteren via Buckaroo.
-            </p>
+            <STInputBox title="API-key" error-fields="payconiqApiKey" :error-box="errorBox" class="max">
+                <input
+                    v-model="payconiqApiKey"
+                    class="input"
+                    type="text"
+                    placeholder="API-key van Payconiq"
+                >
+            </STInputBox>
+        </template>
+
+        <hr>
+        <h2>
+            Online betalingen via Buckaroo
+        </h2>
+
+        <p v-if="isBuckarooActive" class="success-box">
+            Buckaroo betalingen zijn geactiveerd voor de volgende betaalmethodes: {{ buckarooPaymentMethods }}
+        </p>
+
+        <p v-else-if="isBelgium" class="info-box">
+            Heb je een feitelijke vereniging? Dan kan je vanaf nu ook online betalingen accepteren via Buckaroo.
+        </p>
+
+        <p class="st-list-description">
+            {{ $t('dashboard.settings.paymentMethods.buckaroo.description') }}
+        </p>
+
+        <p>
+            <a class="button text" :href="'https://'+$t('shared.domains.marketing')+'/docs/aansluiten-bij-buckaroo'" target="_blank">
+                <span>Aansluiten</span>
+                <span class="icon arrow-right" />
+            </a>
+        </p>
+
+        <template v-if="!enableBuckaroo || organization.privateMeta.mollieOnboarding">
+            <hr>
+            <h2>
+                Online betalingen via Mollie
+            </h2>
+
+            <template v-if="!organization.privateMeta.mollieOnboarding">
+                <p class="st-list-description">
+                    {{ $t('dashboard.settings.paymentMethods.mollie.description') }}
+                </p>
+                <p v-if="isBelgium" class="info-box">
+                    Voor Mollie heb je een VZW nodig. Een feitelijke vereniging is niet voldoende (wordt niet geaccepteerd)
+                </p>
+
+                <p class="st-list-description">
+                    <button class="button text" type="button" @click="linkMollie">
+                        <span class="icon link" />
+                        <span>Mollie koppelen</span>
+                    </button>
+                </p>
+            </template>
+            <template v-else>
+                <p v-if="organization.privateMeta.mollieOnboarding.canReceivePayments" class="success-box">
+                    {{ $t('dashboard.settings.paymentMethods.mollie.activeDescription') }}
+                </p>
+                <p v-else class="warning-box">
+                    Je kan nog geen betalingen verwerken omdat je eerst meer gegevens moet aanvullen.
+                </p>
+                <p v-if="!organization.privateMeta.mollieOnboarding.canReceiveSettlements" class="warning-box">
+                    Als je uitbetalingen wil ontvangen moet je eerst jouw gegevens verder aanvullen
+                </p>
+
+                <p v-if="organization.privateMeta.mollieOnboarding.status == 'NeedsData'" class="st-list-description">
+                    Mollie is gekoppeld, maar je moet nog enkele gegevens aanvullen.
+                </p>
+                <p v-if="organization.privateMeta.mollieOnboarding.status == 'InReview'" class="st-list-description">
+                    Jouw gegevens worden nagekeken door onze betaalpartner (Mollie).
+                </p>
+
+                <p class="st-list-description">
+                    <LoadingButton :loading="loadingMollie">
+                        <button class="button text" type="button" @click="mollieDashboard">
+                            <span class="icon external" />
+                            <span>Ga naar het Mollie dashboard</span>
+                        </button>
+                    </loadingbutton>
+                </p>
+                <p class="st-list-description">
+                    <button class="button text" type="button" @click="disconnectMollie">
+                        <span class="icon trash" />
+                        <span>Account loskoppelen van Stamhoofd</span>
+                    </button>
+                </p>
+            </template>
+        </template>
+
+        <template v-if="isStamhoofd">
+            <hr>
+            <h2>
+                Instellingen beheerd door Stamhoofd
+            </h2>
 
             <Checkbox v-model="enableBuckaroo">
                 Gebruik Buckaroo voor online betalingen
@@ -104,142 +196,6 @@
                 </div>
             </div>
         </template>
-
-        <template v-if="isBelgium || payconiqApiKey">
-            <hr>
-            <h2>Online betalingen via Payconiq</h2>
-            <p class="st-list-description">
-                Wil je Payconiq gebruiken? Dat kan via Buckaroo (zie hierboven), of rechtstreeks via Payconiq (met een API-key). Volg voor dat laatste de stappen op deze pagina: <a :href="'https://'+$t('shared.domains.marketing')+'/docs/aansluiten-bij-payconiq'" class="inline-link" target="_blank">Aansluiten bij Payconiq</a>. Daarna ontvang je van Stamhoofd of Payconiq een API-key die je hieronder moet ingeven. Heb je meerdere API-keys ontvangen? Vul dan degene bij App2app in.
-            </p>
-
-            <STInputBox title="API-key" error-fields="payconiqApiKey" :error-box="errorBox" class="max">
-                <input
-                    v-model="payconiqApiKey"
-                    class="input"
-                    type="text"
-                    placeholder="API-key van Payconiq"
-                >
-            </STInputBox>
-        </template>
-
-<<<<<<< HEAD
-        <template v-if="!enableBuckaroo || organization.privateMeta.mollieOnboarding">
-            <hr>
-            <h2>
-                Online betalingen via Mollie
-            </h2>
-
-            <template v-if="!organization.privateMeta.mollieOnboarding">
-                <p class="st-list-description">
-                    {{ $t('dashboard.settings.paymentMethods.mollie.description') }}
-                </p>
-                <p v-if="isBelgium" class="info-box">
-                    Voor Bancontact en iDEAL heb je een VZW nodig. Een feitelijke vereniging is niet voldoende (wordt niet geaccepteerd door betaalproviders)
-                </p>
-
-                <p class="st-list-description">
-                    <button class="button text" type="button" @click="linkMollie">
-                        <span class="icon link" />
-                        <span>Mollie koppelen</span>
-=======
-        <hr>
-        <h2>
-            Online betalingen via Buckaroo
-        </h2>
-        <p class="st-list-description">
-            {{ $t('dashboard.settings.paymentMethods.buckaroo.description') }}
-        </p>
-
-        <p>
-            <a class="button text" :href="'https://'+$t('shared.domains.marketing')+'/docs/aansluiten-bij-buckaroo'" target="_blank">
-                <span>Aansluiten</span>
-                <span class="icon arrow-right" />
-            </a>
-        </p>
-
-
-        <hr>
-        <h2>
-            Online betalingen via Mollie
-        </h2>
-
-        <template v-if="!organization.privateMeta.mollieOnboarding">
-            <p class="st-list-description">
-                {{ $t('dashboard.settings.paymentMethods.mollie.description') }}
-            </p>
-            <p v-if="isBelgium" class="info-box">
-                Voor Mollie heb je een VZW nodig. Een feitelijke vereniging is niet voldoende (wordt niet geaccepteerd)
-            </p>
-
-            <p class="st-list-description">
-                <button class="button text" type="button" @click="linkMollie">
-                    <span class="icon link" />
-                    <span>Mollie koppelen</span>
-                </button>
-            </p>
-        </template>
-        <template v-else>
-            <p v-if="organization.privateMeta.mollieOnboarding.canReceivePayments" class="success-box">
-                {{ $t('dashboard.settings.paymentMethods.mollie.activeDescription') }}
-            </p>
-            <p v-else class="warning-box">
-                Je kan nog geen betalingen verwerken omdat je eerst meer gegevens moet aanvullen.
-            </p>
-            <p v-if="!organization.privateMeta.mollieOnboarding.canReceiveSettlements" class="warning-box">
-                Als je uitbetalingen wil ontvangen moet je eerst jouw gegevens verder aanvullen
-            </p>
-
-            <p v-if="organization.privateMeta.mollieOnboarding.status == 'NeedsData'" class="st-list-description">
-                Mollie is gekoppeld, maar je moet nog enkele gegevens aanvullen.
-            </p>
-            <p v-if="organization.privateMeta.mollieOnboarding.status == 'InReview'" class="st-list-description">
-                Jouw gegevens worden nagekeken door onze betaalpartner (Mollie).
-            </p>
-
-            <p class="st-list-description">
-                <LoadingButton :loading="loadingMollie">
-                    <button class="button text" type="button" @click="mollieDashboard">
-                        <span class="icon external" />
-                        <span>Ga naar het Mollie dashboard</span>
->>>>>>> 920b5456
-                    </button>
-                </p>
-            </template>
-            <template v-else>
-                <p v-if="organization.privateMeta.mollieOnboarding.canReceivePayments" class="success-box">
-                    {{ $t('dashboard.settings.paymentMethods.mollie.activeDescription') }}
-                </p>
-                <p v-else class="warning-box">
-                    Je kan nog geen betalingen verwerken omdat je eerst meer gegevens moet aanvullen.
-                </p>
-                <p v-if="!organization.privateMeta.mollieOnboarding.canReceiveSettlements" class="warning-box">
-                    Als je uitbetalingen wil ontvangen moet je eerst jouw gegevens verder aanvullen
-                </p>
-
-                <p v-if="organization.privateMeta.mollieOnboarding.status == 'NeedsData'" class="st-list-description">
-                    Mollie is gekoppeld, maar je moet nog enkele gegevens aanvullen.
-                </p>
-                <p v-if="organization.privateMeta.mollieOnboarding.status == 'InReview'" class="st-list-description">
-                    Jouw gegevens worden nagekeken door onze betaalpartner (Mollie).
-                </p>
-
-                <p class="st-list-description">
-                    <LoadingButton :loading="loadingMollie">
-                        <button class="button text" type="button" @click="mollieDashboard">
-                            <span class="icon external" />
-                            <span>Ga naar het Mollie dashboard</span>
-                        </button>
-                    </LoadingButton>
-                </p>
-
-                <p class="st-list-description">
-                    <button class="button text" type="button" @click="disconnectMollie">
-                        <span class="icon trash" />
-                        <span>Account loskoppelen van Stamhoofd</span>
-                    </button>
-                </p>
-            </template>
-        </template>
     </SaveView>
 </template>
 
@@ -250,6 +206,7 @@
 import { CenteredMessage, Checkbox, ErrorBox, IBANInput, LoadingButton, Radio, RadioGroup, SaveView, STErrorsDefault, STInputBox, STList, STListItem, Toast, Validator } from "@stamhoofd/components";
 import { AppManager, SessionManager, Storage, UrlHelper } from '@stamhoofd/networking';
 import { BuckarooSettings, Country, Organization, OrganizationMetaData, OrganizationPatch, OrganizationPrivateMetaData, PaymentMethod, TransferDescriptionType, TransferSettings, Version } from "@stamhoofd/structures";
+import { Formatter } from '@stamhoofd/utility';
 import { Component, Mixins } from "vue-property-decorator";
 
 import { OrganizationManager } from "../../../classes/OrganizationManager";
@@ -287,6 +244,10 @@
         return this.organization.address.country == Country.Belgium
     }
 
+    get isStamhoofd() {
+        return OrganizationManager.user.email.endsWith("@stamhoofd.be")
+    }
+
     patchPaymentMethods(patch: PatchableArray<PaymentMethod, PaymentMethod, PaymentMethod>) {
         this.organizationPatch = this.organizationPatch.patch({
             meta: OrganizationMetaData.patch({
@@ -434,6 +395,24 @@
             })
         })
     }
+
+    get payconiqActive() {
+        return (OrganizationManager.organization.privateMeta?.payconiqApiKey ?? "").length > 0
+    }
+
+    get isBuckarooActive() {
+        return this.enableBuckaroo && (OrganizationManager.organization.privateMeta?.buckarooSettings?.key ?? "").length > 0 && (OrganizationManager.organization.privateMeta?.buckarooSettings?.secret ?? "").length > 0
+    }
+
+    get buckarooPaymentMethods() {
+        let methods = this.organization.privateMeta?.buckarooSettings?.paymentMethods ?? []
+
+        if (this.payconiqActive) {
+            // Remove Payconiq if has direct link
+            methods = methods.filter(m => m !== PaymentMethod.Payconiq)
+        }
+        return Formatter.joinLast(methods, ", ", " en ")
+    }
    
     async save() {
         if (this.saving) {
