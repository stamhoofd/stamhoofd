<template>
    <LoadingView v-if="!order" />
    <div v-else class="st-view order-view">
        <STNavigationBar :large="true" :sticky="false">
            <OrganizationLogo slot="left" :organization="organization" />
            <button slot="right" class="text button" @click="pop">
                Webshop
            </button>
        </STNavigationBar>

        <main class="limit-width">
            <section class="white-top view">
                <main>
                    <h1 v-if="success">
                        Jouw bestelling is geplaatst
                    </h1>
                    <h1 v-else>
                        Jouw bestelling
                    </h1>

                    <p v-if="success">
                        Bedankt voor jouw bestelling, je ontvangt via e-mail ook een bevestiging.
                    </p>

                    <template v-if="hasTickets">
                        <hr>
                        <h2>Jouw tickets</h2>

                        <p v-if="!isPaid" class="warning-box">
                            Je ontvangt jouw tickets via e-mail zodra we jouw overschrijving manueel hebben gemarkeerd als betaald. Zorg er zeker voor dat je deze meteen betaalt zodat het bedrag op tijd op onze rekening staat. Klik onderaan op de knop om de instructies nog eens te tonen.
                        </p>
                        <p v-else>Zorg dat je jouw tickets zeker meeneemt.</p>

                        <a v-if="isPaid" href="#tickets" class="button primary">
                            <span class="icon arrow-down" />
                            <span>Tickets bekijken</span>
                        </a>

                        <hr>
                        <h2>Overzicht</h2>
                    </template>
                    <p v-else-if="!isPaid" class="warning-box">
                        Opgelet: deze bestelling moet worden betaald via overschrijving, daardoor weten we niet automatisch of deze al betaald werd of niet. Zorg er zeker voor dat je deze meteen betaalt zodat het bedrag op tijd op onze rekening komt. Klik onderaan op de knop om de instructies nog eens te tonen.
                    </p>

                    <STList>
                        <STListItem class="right-description">
                            Naam

                            <template slot="right">
                                {{ order.data.customer.name }}
                            </template>
                        </STListItem>
                        <STListItem v-if="order.payment" class="right-description right-stack" :selectable="order.payment.status != 'Succeeded'" @click="openTransferView">
                            Betaalmethode

                            <template slot="right">
                                {{ getName(order.payment.method) }}

                                <span v-if="order.payment.status == 'Succeeded'" class="icon green success" />
                                <span v-else class="icon help" />
                            </template>
                        </STListItem>
                        <STListItem v-for="a in order.data.fieldAnswers" :key="a.field.id" class="right-description">
                            {{ a.field.name }}

<<<<<<< HEAD
                            <template slot="right">
                                {{ a.answer || "/" }}
=======
                        <template slot="right">
                            <span v-if="order.status == 'Prepared'" class="style-tag">Verwerkt</span>
                            <span v-else-if="order.status == 'Collect'" class="style-tag">Ligt klaar</span>
                            <span v-else-if="order.status == 'Completed'" class="style-tag success">Voltooid</span>
                            <span v-else-if="order.status == 'Canceled'" class="style-tag error">Geannuleerd</span>
                            <span v-else>Geplaatst</span>
                        </template>
                    </STListItem>
                                                
                    <template v-if="order.data.checkoutMethod">
                        <STListItem v-if="order.data.checkoutMethod.name" class="right-description">
                            <template v-if="order.data.checkoutMethod.type == 'Takeout'">
                                Afhaallocatie
>>>>>>> b6138915
                            </template>
                        </STListItem>
                        <STListItem v-if="order.validAt" class="right-description">
                            Geplaatst op
                            <template slot="right">
                                {{ order.validAt | dateTime | capitalizeFirstLetter }}
                            </template>
                        </STListItem>
                        <STListItem class="right-description">
                            Bestelnummer

                            <template slot="right">
                                {{ order.number }}
                            </template>
                        </STListItem>

                        <STListItem class="right-description">
                            Status

                            <template slot="right">
                                <span v-if="order.status == 'Prepared'" class="style-tag">Verwerkt</span>
                                <span v-else-if="order.status == 'Completed'" class="style-tag success">Voltooid</span>
                                <span v-else-if="order.status == 'Canceled'" class="style-tag error">Geannuleerd</span>
                                <span v-else>Geplaatst</span>
                            </template>
                        </STListItem>
                                                
                        <template v-if="order.data.checkoutMethod">
                            <STListItem v-if="order.data.checkoutMethod.name" class="right-description">
                                <template v-if="order.data.checkoutMethod.type == 'Takeout'">
                                    Afhaallocatie
                                </template>
                                <template v-else>
                                    Leveringsmethode
                                </template>

                                <template slot="right">
                                    {{ order.data.checkoutMethod.name }}
                                </template>
                            </STListItem>
                            <STListItem v-if="order.data.checkoutMethod.address" class="right-description">
                                Adres

                                <template slot="right">
                                    {{ order.data.checkoutMethod.address }}
                                </template>
                            </STListItem>
                            <STListItem v-if="order.data.address" class="right-description">
                                Leveringsadres

                                <template slot="right">
                                    {{ order.data.address }}
                                </template>
                            </STListItem>
                            <STListItem v-if="order.data.timeSlot" class="right-description">
                                <template v-if="order.data.checkoutMethod.type == 'Takeout'">
                                    Wanneer afhalen?
                                </template>
                                <template v-else>
                                    Wanneer leveren?
                                </template>

                                <template slot="right">
                                    {{ order.data.timeSlot.date | date | capitalizeFirstLetter }}<br>{{ order.data.timeSlot.startTime | minutes }} - {{ order.data.timeSlot.endTime | minutes }}
                                </template>
                            </STListItem>
                        </template>
                        <STListItem v-if="order.data.deliveryPrice > 0" class="right-description">
                            Leveringskost

                            <template slot="right">
                                {{ order.data.deliveryPrice | price }}
                            </template>
                        </STListItem>
                        <STListItem class="right-description">
                            Totaal

                            <template slot="right">
                                {{ order.data.totalPrice | price }}
                            </template>
                        </STListItem>
                    </STList>

                    <div v-if="order.data.checkoutMethod && order.data.checkoutMethod.description" class="container">
                        <hr>
                        <h2 v-if="order.data.checkoutMethod.type == 'Takeout'">
                            Afhaalopmerkingen
                        </h2>
                        <h2 v-else>
                            Leveringsopmerkingen
                        </h2>

                        <p class="pre-wrap" v-text="order.data.checkoutMethod.description" />
                    </div>

                    <template v-if="!hasTickets || !isPaid">
                        <hr>

                        <STList>
                            <STListItem v-for="cartItem in order.data.cart.items" :key="cartItem.id" class="cart-item-row">
                                <h3>
                                    {{ cartItem.product.name }}
                                </h3>
                                <p v-if="cartItem.description" class="description" v-text="cartItem.description" />

                                <footer>
                                    <p class="price">
                                        {{ cartItem.amount }} x {{ cartItem.getUnitPrice(order.data.cart) | price }}
                                    </p>
                                </footer>

                                <figure v-if="imageSrc(cartItem)" slot="right">
                                    <img :src="imageSrc(cartItem)">
                                </figure>
                            </STListItem>
                        </STList>
                    </template>

                    <STToolbar v-if="(canShare && !hasTickets) || !isPaid">
                        <template slot="right">
                            <button v-if="canShare && !hasTickets" class="button secundary" @click="share">
                                <span class="icon share" />
                                <span>Delen</span>
                            </button>
                            <button v-if="!isPaid" class="button primary" @click="openTransferView">
                                <span class="icon card" />
                                <span>Betaalinstructies</span>
                            </button>
                        </template>
<<<<<<< HEAD
                    </STToolbar>
                </main>
            </section>
            <section v-if="hasTickets && isPaid" class="gray-shadow view">
                <main id="tickets">
                    <h2>Download tickets</h2>

                    <div class="hide-smartphone">
                        <p class="success-box environment">
                            Open deze pagina op jouw smartphone om alle tickets digitaal op te slaan in Google Pay, Apple Wallet of als PDF. Op die manier hoef je de tickets niet af te drukken. Je kan ook een individueel ticket scannen om enkel dat ticket op te slaan of te delen.
                        </p>
                    </div>
                    <p class="success-box environment only-smartphone">
                        Je hoeft de tickets niet af te drukken, je kan ze ook tonen op jouw smartphone. Sla ze eventueel op zodat je ze niet kwijt geraakt.
                    </p>

                    <button v-if="!loadingTickets" class="button primary" @click="downloadAllTickets">
                        <span class="icon download" />
                        <span>Download alle tickets</span>
                    </button>

                    <Spinner v-if="loadingTickets" />
                    <div v-else>
                        <TicketBox v-for="ticket in publicTickets" :key="ticket.id" :ticket="ticket" :webshop="webshop" />
                    </div>
                </main>
            </section>
        </main>
=======
                    </STListItem>
                </STList>

                <div v-if="order.data.checkoutMethod && order.data.checkoutMethod.description" class="container">
                    <hr>
                    <h2 v-if="order.data.checkoutMethod.type == 'Takeout'">
                        Afhaalopmerkingen
                    </h2>
                    <h2 v-else>
                        Leveringsopmerkingen
                    </h2>

                    <p class="pre-wrap" v-text="order.data.checkoutMethod.description" />
                </div>

                <hr>

                <STList>
                    <STListItem v-for="cartItem in order.data.cart.items" :key="cartItem.id" class="cart-item-row">
                        <h3>
                            {{ cartItem.product.name }}
                        </h3>
                        <p v-if="cartItem.description" class="description" v-text="cartItem.description" />

                        <footer>
                            <p class="price">
                                {{ cartItem.amount }} x {{ cartItem.getUnitPrice(order.data.cart) | price }}
                            </p>
                        </footer>

                        <figure v-if="imageSrc(cartItem)" slot="right">
                            <img :src="imageSrc(cartItem)">
                        </figure>
                    </STListItem>
                </STList>
            </main>

            <STToolbar v-if="canShare || (order.payment && order.payment.status != 'Succeeded')">
                <template slot="right">
                    <button v-if="canShare" class="button secundary" @click="share">
                        <span class="icon share" />
                        <span>Delen</span>
                    </button>
                    <button v-if="order.payment && order.payment.status != 'Succeeded'" class="button primary" @click="openTransferView">
                        <span class="icon card" />
                        <span>Betaalinstructies</span>
                    </button>
                </template>
            </STToolbar>
        </div>
>>>>>>> b6138915
    </div>
</template>

<script lang="ts">
import { ArrayDecoder, Decoder } from '@simonbackx/simple-encoding';
import { ComponentWithProperties, HistoryManager, NavigationController, NavigationMixin } from "@simonbackx/vue-app-navigation";
import { BackButton,CenteredMessage,ErrorBox, LoadingButton, LoadingView, OrganizationLogo, Radio, Spinner, STErrorsDefault,STList, STListItem, STNavigationBar, STToolbar, Toast, TransferPaymentView } from "@stamhoofd/components"
import { CartItem, Order, PaymentMethod, PaymentMethodHelper, PaymentStatus, ProductType, TicketOrder } from '@stamhoofd/structures';
import { Formatter } from '@stamhoofd/utility';
import { Component, Mixins,  Prop } from "vue-property-decorator";

import { CheckoutManager } from '../../classes/CheckoutManager';
import { WebshopManager } from '../../classes/WebshopManager';
import TicketBox from '../products/TicketBox.vue';

@Component({
    components: {
        STNavigationBar,
        STToolbar,
        STList,
        STListItem,
        Radio,
        LoadingButton,
        STErrorsDefault,
        LoadingView,
        BackButton,
        OrganizationLogo,
        Spinner,
        TicketBox
    },
    filters: {
        price: Formatter.price.bind(Formatter),
        priceChange: Formatter.priceChange.bind(Formatter),
        date: Formatter.dateWithDay.bind(Formatter),
        dateTime: Formatter.dateTimeWithDay.bind(Formatter),
        minutes: Formatter.minutes.bind(Formatter),
        capitalizeFirstLetter: Formatter.capitalizeFirstLetter.bind(Formatter)
    }
})
export default class OrderView extends Mixins(NavigationMixin){
    loading = false
    errorBox: ErrorBox | null = null
    CheckoutManager = CheckoutManager

    @Prop({ default: null })
    orderId: string | null

    @Prop({ default: null })
    paymentId: string | null

    @Prop({ default: null })
    initialOrder!: Order | null

    @Prop({ default: false })
    success: boolean

    order: Order | null = this.initialOrder

    tickets: TicketOrder[] = []
    loadingTickets = false

    get organization() {
        return WebshopManager.organization
    }

    get webshop() {
        return WebshopManager.webshop
    }

    get canShare() {
        return !!navigator.share
    }

    get isPaid() {
        return this.order && (this.order.payment === null || this.order.payment.status === PaymentStatus.Succeeded)
    }

    get hasTickets() {
        return !!this.order?.data.cart.items.find(i => i.product.type !== ProductType.Product)
    }

    get publicTickets() {
        return this.tickets.map(ticket => ticket.getPublic(this.order!))
    }

    share() {
        navigator.share({
            title: "Bestelling "+WebshopManager.webshop.meta.name,
            text: "Bekijk mijn bestelling bij "+WebshopManager.webshop.meta.name+" via deze link.",
            url: WebshopManager.webshop.getUrlSuffix()+"/order/"+this.order!.id,
        }).catch(e => console.error(e))
    }

    getName(paymentMethod: PaymentMethod): string {
        return Formatter.capitalizeFirstLetter(PaymentMethodHelper.getName(paymentMethod))
    }

    openTransferView() {
        if (this.order && this.order.payment && this.order.payment.method == PaymentMethod.Transfer) {
            this.present(new ComponentWithProperties(NavigationController, {
                root: new ComponentWithProperties(TransferPaymentView, {
                    type: "order",
                    payment: this.order.payment,
                    organization: WebshopManager.organization,
                    settings: WebshopManager.webshop.meta.transferSettings,
                    isPopup: true
                })
            }).setDisplayStyle("popup"))
        }
    }

    async checkTickets() {
        if (!this.hasTickets || !this.order || !this.isPaid) {
            return
        }
        this.loadingTickets = true

        try {
            const response = await WebshopManager.server.request({
                method: "GET",
                path: "/webshop/" +WebshopManager.webshop.id + "/tickets",
                query: {
                    // Required because we don't need to repeat item information (network + database impact)
                    orderId: this.order.id
                },
                decoder: new ArrayDecoder(TicketOrder as Decoder<TicketOrder>)
            })
            this.tickets = response.data
        } catch (e) {
            Toast.fromError(e).show()
        }        

        this.loadingTickets = false
    }

    mounted() {
        if (this.success) {
            CheckoutManager.cart.items = []
            CheckoutManager.saveCheckout()

            // Update stock in background
            WebshopManager.reload().catch(e => {
                console.error(e)
            })
        }
        if (this.order) {
            HistoryManager.setUrl(WebshopManager.webshop.getUrlSuffix()+"/order/"+this.order.id)
            this.checkTickets().catch(console.error)
            return;
        }
        // Load order
        if (this.orderId) {
            HistoryManager.setUrl(WebshopManager.webshop.getUrlSuffix()+"/order/"+this.orderId)

             WebshopManager.server
                .request({
                    method: "GET",
                    path: "/webshop/" +WebshopManager.webshop.id + "/order/"+this.orderId,
                    decoder: Order as Decoder<Order>,
                }).then(response => {
                    const order = response.data
                    this.order = order
                    this.checkTickets().catch(console.error)
                }).catch(e => {
                    // too: handle this
                    console.error(e)
                    new CenteredMessage("Ongeldige bestelling", "De bestelling die je opvraagt bestaat niet (meer)", "error").addCloseButton().show()
                    this.pop({ force: true })
                })
        } else {
            if (!this.paymentId) {
                throw new Error("Missing payment id or order id")
            }
            WebshopManager.server
                .request({
                    method: "GET",
                    path: "/webshop/" +WebshopManager.webshop.id + "/payment/"+this.paymentId+"/order",
                    decoder: Order as Decoder<Order>,
                }).then(response => {
                    const order = response.data
                    this.order = order
                    HistoryManager.setUrl(WebshopManager.webshop.getUrlSuffix()+"/order/"+this.order.id)
                }).catch(e => {
                    // too: handle this
                    console.error(e)
                    new CenteredMessage("Ongeldige bestelling", "De bestelling die je opvraagt bestaat niet (meer)", "error").addCloseButton().show()
                    this.pop({ force: true })
                })
        }
    }

    async downloadAllTickets() {
        const TicketBuilder = (await import(
            /* webpackChunkName: "TicketBuilder" */
            /* webpackPrefetch: true */
            '../../classes/TicketBuilder'
        )).TicketBuilder

        const builder = new TicketBuilder(this.publicTickets, this.webshop, WebshopManager.organization)
        await builder.download()
    }

    imageSrc(cartItem: CartItem) {
        return cartItem.product.images[0]?.getPathForSize(100, 100)
    }
}
</script>

<style lang="scss">
@use "@stamhoofd/scss/base/variables.scss" as *;
@use "@stamhoofd/scss/base/text-styles.scss" as *;

.order-view {
    .cart-item-row {
        h3 {
            padding-top: 5px;
            @extend .style-title-3;
        }

        .description {
            @extend .style-description-small;
            padding-top: 5px;
            white-space: pre-wrap;
        }

        .price {
            font-size: 14px;
            line-height: 1.4;
            font-weight: 600;
            padding-top: 10px;
            color: $color-primary;
        }

        footer {
            display: flex;
            justify-content: space-between;
            align-items: flex-end;
        }

        img {
            width: 70px;
            height: 70px;
            border-radius: $border-radius;

            @media (min-width: 340px) {
                width: 80px;
                height: 80px;
            }

            @media (min-width: 801px) {
                width: 100px;
                height: 100px;
            }
        }
    }
    .pre-wrap {
        @extend .style-description;
        white-space: pre-wrap;
    }
}
</style><|MERGE_RESOLUTION|>--- conflicted
+++ resolved
@@ -29,7 +29,9 @@
                         <p v-if="!isPaid" class="warning-box">
                             Je ontvangt jouw tickets via e-mail zodra we jouw overschrijving manueel hebben gemarkeerd als betaald. Zorg er zeker voor dat je deze meteen betaalt zodat het bedrag op tijd op onze rekening staat. Klik onderaan op de knop om de instructies nog eens te tonen.
                         </p>
-                        <p v-else>Zorg dat je jouw tickets zeker meeneemt.</p>
+                        <p v-else>
+                            Zorg dat je jouw tickets zeker meeneemt.
+                        </p>
 
                         <a v-if="isPaid" href="#tickets" class="button primary">
                             <span class="icon arrow-down" />
@@ -64,24 +66,8 @@
                         <STListItem v-for="a in order.data.fieldAnswers" :key="a.field.id" class="right-description">
                             {{ a.field.name }}
 
-<<<<<<< HEAD
                             <template slot="right">
                                 {{ a.answer || "/" }}
-=======
-                        <template slot="right">
-                            <span v-if="order.status == 'Prepared'" class="style-tag">Verwerkt</span>
-                            <span v-else-if="order.status == 'Collect'" class="style-tag">Ligt klaar</span>
-                            <span v-else-if="order.status == 'Completed'" class="style-tag success">Voltooid</span>
-                            <span v-else-if="order.status == 'Canceled'" class="style-tag error">Geannuleerd</span>
-                            <span v-else>Geplaatst</span>
-                        </template>
-                    </STListItem>
-                                                
-                    <template v-if="order.data.checkoutMethod">
-                        <STListItem v-if="order.data.checkoutMethod.name" class="right-description">
-                            <template v-if="order.data.checkoutMethod.type == 'Takeout'">
-                                Afhaallocatie
->>>>>>> b6138915
                             </template>
                         </STListItem>
                         <STListItem v-if="order.validAt" class="right-description">
@@ -103,6 +89,7 @@
 
                             <template slot="right">
                                 <span v-if="order.status == 'Prepared'" class="style-tag">Verwerkt</span>
+                                <span v-else-if="order.status == 'Collect'" class="style-tag">Ligt klaar</span>
                                 <span v-else-if="order.status == 'Completed'" class="style-tag success">Voltooid</span>
                                 <span v-else-if="order.status == 'Canceled'" class="style-tag error">Geannuleerd</span>
                                 <span v-else>Geplaatst</span>
@@ -211,7 +198,6 @@
                                 <span>Betaalinstructies</span>
                             </button>
                         </template>
-<<<<<<< HEAD
                     </STToolbar>
                 </main>
             </section>
@@ -240,58 +226,6 @@
                 </main>
             </section>
         </main>
-=======
-                    </STListItem>
-                </STList>
-
-                <div v-if="order.data.checkoutMethod && order.data.checkoutMethod.description" class="container">
-                    <hr>
-                    <h2 v-if="order.data.checkoutMethod.type == 'Takeout'">
-                        Afhaalopmerkingen
-                    </h2>
-                    <h2 v-else>
-                        Leveringsopmerkingen
-                    </h2>
-
-                    <p class="pre-wrap" v-text="order.data.checkoutMethod.description" />
-                </div>
-
-                <hr>
-
-                <STList>
-                    <STListItem v-for="cartItem in order.data.cart.items" :key="cartItem.id" class="cart-item-row">
-                        <h3>
-                            {{ cartItem.product.name }}
-                        </h3>
-                        <p v-if="cartItem.description" class="description" v-text="cartItem.description" />
-
-                        <footer>
-                            <p class="price">
-                                {{ cartItem.amount }} x {{ cartItem.getUnitPrice(order.data.cart) | price }}
-                            </p>
-                        </footer>
-
-                        <figure v-if="imageSrc(cartItem)" slot="right">
-                            <img :src="imageSrc(cartItem)">
-                        </figure>
-                    </STListItem>
-                </STList>
-            </main>
-
-            <STToolbar v-if="canShare || (order.payment && order.payment.status != 'Succeeded')">
-                <template slot="right">
-                    <button v-if="canShare" class="button secundary" @click="share">
-                        <span class="icon share" />
-                        <span>Delen</span>
-                    </button>
-                    <button v-if="order.payment && order.payment.status != 'Succeeded'" class="button primary" @click="openTransferView">
-                        <span class="icon card" />
-                        <span>Betaalinstructies</span>
-                    </button>
-                </template>
-            </STToolbar>
-        </div>
->>>>>>> b6138915
     </div>
 </template>
 
