--- conflicted
+++ resolved
@@ -4,16 +4,8 @@
 
 .split-view-controller {
     > .master {
-<<<<<<< HEAD
-        z-index: 100;        
-=======
         z-index: 100;
-        background: $color-white-shade;
-        --color-current-background: #{$color-background-shade};
-        --color-current-background-shade: #{$color-background-shade-darker};
-
         overscroll-behavior: contain;
->>>>>>> 3ba4d764
     }
 
     > .detail {
@@ -24,6 +16,8 @@
         > .master {
             border-right: 2px solid $color-border;
             background: $color-white-shade;
+            --color-current-background: #{$color-background-shade};
+            --color-current-background-shade: #{$color-background-shade-darker};
         }
     }
 }
