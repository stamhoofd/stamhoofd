--- conflicted
+++ resolved
@@ -91,8 +91,6 @@
         console.error("response error", error)
         console.error(error)
         console.error(response)
-<<<<<<< HEAD
-=======
 
         try {
             if (error.hasCode("client_update_required")) {
@@ -108,7 +106,6 @@
             console.error(e)
         }
 
->>>>>>> 9dad49ed
         return Promise.resolve(false);
     }
 
