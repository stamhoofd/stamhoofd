--- conflicted
+++ resolved
@@ -37,9 +37,6 @@
                 </div>
             </form>
 
-<<<<<<< HEAD
-            <hr><STList>
-=======
             <hr>
 
             <STList>
@@ -60,7 +57,6 @@
                     </template>
                 </STListItem>
 
->>>>>>> 33ad077a
                 <STListItem v-if="passwordEnabled" :selectable="true" @click.prevent="openChangePassword">
                     <template #left>
                         <span class="icon key" />
@@ -209,10 +205,9 @@
 import { CenteredMessage, ChangePasswordView, ConfirmEmailView, ContextMenu, ContextMenuItem, EmailInput, ErrorBox, LoadingButton, STErrorsDefault, STInputBox, STNavigationBar, Toast, useContext, useErrors, useLoginMethod, useLoginMethodEnabled, usePatch, usePlatform, useUser, useValidation } from '@stamhoofd/components';
 import { I18nController, useTranslate } from '@stamhoofd/frontend-i18n';
 import { LoginHelper } from '@stamhoofd/networking';
-import { LoginMethod, LoginProviderType, NewUser, UserMeta } from '@stamhoofd/structures';
-import { computed, getCurrentInstance, onMounted, ref } from 'vue';
+import { LanguageHelper, LoginMethod, LoginProviderType, NewUser, UserMeta } from '@stamhoofd/structures';
+import { computed, onMounted, ref } from 'vue';
 import DeleteView from './DeleteView.vue';
-import { LanguageHelper } from '@stamhoofd/structures';
 
 const $context = useContext();
 const $platform = usePlatform();
