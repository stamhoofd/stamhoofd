--- conflicted
+++ resolved
@@ -5,12 +5,7 @@
     "license": "UNLICENCED",
     "private": true,
     "scripts": {
-<<<<<<< HEAD
         "start": "NODE_ENV=development ts-node -r tsconfig-paths/register .",
-=======
-        "start": "NODE_ENV=development ts-node .",
-        "crypto": "NODE_ENV=development ts-node ./crypto.ts",
->>>>>>> 8eb3fd52
         "test": "jest",
         "migrations": "NODE_ENV=development ts-node -r tsconfig-paths/register ./migrations.ts",
         "lint": "eslint . --ext .js,.jsx,.ts,.tsx",
