import { ArrayDecoder, AutoEncoder, BooleanDecoder, DateDecoder, EnumDecoder, field, IntegerDecoder, MapDecoder, StringDecoder } from "@simonbackx/simple-encoding";
import { v4 as uuidv4 } from "uuid";

import { DefaultAgeGroup } from "./DefaultAgeGroup";
import { Replacement } from "./endpoints/EmailRequest";
import { MemberResponsibility } from "./MemberResponsibility";
import { OrganizationRecordsConfiguration } from "./members/OrganizationRecordsConfiguration";
import { OrganizationEmail } from "./OrganizationEmail";
import { PermissionRoleDetailed } from "./Permissions";
import { RegistrationPeriod } from "./RegistrationPeriod";
import { UserWithMembers } from "./UserWithMembers";
<<<<<<< HEAD
=======
import { Replacement } from "./endpoints/EmailRequest";
import { OrganizationRecordsConfiguration } from "./members/OrganizationRecordsConfiguration";
import { Image } from "./files/Image";
>>>>>>> f3676fff

export class PlatformPrivateConfig extends AutoEncoder {
    @field({ decoder: new ArrayDecoder(PermissionRoleDetailed) })
    roles: PermissionRoleDetailed[] = []

    @field({ decoder: new ArrayDecoder(OrganizationEmail), version: 272 })
    emails: OrganizationEmail[] = []
}

export class OrganizationTag extends AutoEncoder {
    @field({ decoder: StringDecoder, defaultValue: () => uuidv4() })
    id: string;

    @field({ decoder: StringDecoder })
    name = ''
}

export class PlatformPremiseType extends AutoEncoder {
    @field({ decoder: StringDecoder, defaultValue: () => uuidv4() })
    id: string;

    @field({ decoder: StringDecoder })
    name = ''

    @field({ decoder: StringDecoder, version: 312 })
    description = ''

    /**
     * Maximum number of premises allowed for this premise type
     */
    @field({ decoder: IntegerDecoder, nullable: true, version: 317 })
    max: null | number = null
        
    /**
    * Minimum number of premises allowed for this premise type
    */
    @field({ decoder: IntegerDecoder, nullable: true, version: 317 })
    min: null | number = null
}

export class PlatformMembershipTypeConfigPrice extends AutoEncoder {
    @field({ decoder: StringDecoder, defaultValue: () => uuidv4() })
    id: string;
    
    @field({ decoder: DateDecoder, nullable: true })
    startDate: Date|null = null

    @field({ decoder: IntegerDecoder })
    price = 0
    
    /**
     * If you set this, it will be possible to choose a custom start and end date within the startDate - endDate period
     */
    @field({ decoder: IntegerDecoder })
    pricePerDay = 0
}

export class PlatformMembershipTypeConfig extends AutoEncoder {
    @field({ decoder: DateDecoder })
    startDate = new Date()

    @field({ decoder: DateDecoder })
    endDate = new Date()

    @field({ decoder: DateDecoder, nullable: true })
    expireDate: Date|null = null

    @field({ decoder: IntegerDecoder })
    amountFree = 0

    @field({ decoder: new ArrayDecoder(PlatformMembershipTypeConfigPrice) })
    prices: PlatformMembershipTypeConfigPrice[] = [PlatformMembershipTypeConfigPrice.create({})]

    getPriceForDate(date: Date) {
        if (date === undefined) {
            throw new Error("Date is required")
        }
        const sorted = this.prices.slice().sort((a, b) => (a.startDate ?? new Date(0)).getTime() - (b.startDate ?? new Date(0)).getTime())
        let price = sorted[0];

        for (const p of sorted) {
            if (p.startDate === null || date >= p.startDate) {
                price = p
            }
        }
        return price
    
    }
    
}

export enum PlatformMembershipTypeBehaviour {
    /**
     * A membership that is valid for a certain period
     */
    Period = "Period",

    /**
     * A membership that is valid for a certain number of days
     */
    Days = "Days"
}

export class PlatformMembershipType extends AutoEncoder {
    @field({ decoder: StringDecoder, defaultValue: () => uuidv4() })
    id: string;

    @field({ decoder: StringDecoder })
    name = ''

    @field({ decoder: StringDecoder })
    description = ''

    @field({ decoder: new EnumDecoder(PlatformMembershipTypeBehaviour) })
    behaviour = PlatformMembershipTypeBehaviour.Period

    /**
     * Settings per period
     */
    @field({ decoder: new MapDecoder(StringDecoder, PlatformMembershipTypeConfig) })
    periods: Map<string, PlatformMembershipTypeConfig> = new Map()

    /**
     * Only allow organizations with these tags to use this membership type
     */
    @field({ decoder: new ArrayDecoder(StringDecoder), nullable: true })
    requiredTagIds: string[]|null = null;

    getPrice(periodId: string, date: Date) {
        const period = this.periods.get(periodId)
        if (!period) {
            return null
        }
        return period.getPriceForDate(date)
    }
}


export class PlatformEventType extends AutoEncoder {
    @field({ decoder: StringDecoder, defaultValue: () => uuidv4() })
    id: string;

    @field({ decoder: StringDecoder })
    name = ''

    @field({ decoder: StringDecoder})
    description = ''

    /**
     * Maximum amount that each organization can have this type
     */
    @field({ decoder: IntegerDecoder, nullable: true })
    maximum: null | number = null

    /**
     * Maximum number of days allowed for this event type
     */
    @field({ decoder: IntegerDecoder, nullable: true, version: 288 })
    maximumDays: null | number = null

    /**
     * Minimum number of days allowed for this event type
     */
    @field({ decoder: IntegerDecoder, nullable: true, version: 288 })
    minimumDays: null | number = null
}

export class PlatformConfig extends AutoEncoder {
    @field({ decoder: OrganizationRecordsConfiguration, version: 253 })
    recordsConfiguration = OrganizationRecordsConfiguration.create({})

    @field({ decoder: new ArrayDecoder(OrganizationTag), version: 260 })
    tags: OrganizationTag[] = []

    @field({ decoder: new ArrayDecoder(PlatformPremiseType), version: 311 })
    premiseTypes: PlatformPremiseType[] = []

    @field({ decoder: new ArrayDecoder(DefaultAgeGroup), version: 261 })
    defaultAgeGroups: DefaultAgeGroup[] = []

    @field({ decoder: new ArrayDecoder(MemberResponsibility), version: 262 })
    responsibilities: MemberResponsibility[] = []

    @field({ decoder: new ArrayDecoder(PlatformMembershipType), version: 268 })
    membershipTypes: PlatformMembershipType[] = []

    @field({ decoder: new ArrayDecoder(PlatformEventType), version: 287 })
    eventTypes: PlatformEventType[] = []

    @field({ decoder: Image, nullable: true, version: 310 })
    coverPhoto: Image|null = null

    @field({ decoder: StringDecoder, nullable: true, version: 310 })
    color: string | null = null

    @field({ decoder: Image, nullable: true, version: 310 })
    horizontalLogoDark: Image | null = null

    @field({ decoder: Image, nullable: true, version: 310 })
    squareLogoDark: Image | null = null

    @field({ decoder: Image, nullable: true, version: 310 })
    horizontalLogo: Image | null = null

    @field({ decoder: Image, nullable: true, version: 310 })
    squareLogo: Image | null = null

    @field({ decoder: BooleanDecoder, optional: true, version: 310 })
    expandLogo = false

    getEmailReplacements() {
        // todo: implement real colors
        return [
            Replacement.create({
                token: "primaryColor",
                value: "#0053ff"
            }),
            Replacement.create({
                token: "primaryColorContrast",
                value: "#fff"
            }),
        ]
    }
}

export class Platform extends AutoEncoder {
    static instance: Platform|null = null

    @field({ decoder: PlatformConfig })
    config: PlatformConfig = PlatformConfig.create({})

    @field({ decoder: PlatformPrivateConfig, nullable: true })
    privateConfig: PlatformPrivateConfig|null = null;

    @field({ decoder: RegistrationPeriod })
    period: RegistrationPeriod = RegistrationPeriod.create({})

    /**
     * Keep admins accessible and in memory
     */
    admins?:  UserWithMembers[]|null

    /**
     * Keep admins accessible and in memory
     */
    periods?: RegistrationPeriod[]

    /**
     * If you don't have permissions, privateConfig will be null, so there won't be any roles either
     */
    getRoles() {
        return this.privateConfig?.roles ?? []
    }

    static get shared(): Platform {
        if (!Platform.instance) {
            Platform.instance = Platform.create({})
        }
        return Platform.instance
    }

    static get optionalShared(): Platform | null {
        return Platform.instance
    }

    static clearShared() {
        Platform.instance = null
    }

    setShared() {
        Platform.instance = this
    }
}<|MERGE_RESOLUTION|>--- conflicted
+++ resolved
@@ -3,18 +3,13 @@
 
 import { DefaultAgeGroup } from "./DefaultAgeGroup";
 import { Replacement } from "./endpoints/EmailRequest";
+import { Image } from "./files/Image";
 import { MemberResponsibility } from "./MemberResponsibility";
 import { OrganizationRecordsConfiguration } from "./members/OrganizationRecordsConfiguration";
 import { OrganizationEmail } from "./OrganizationEmail";
 import { PermissionRoleDetailed } from "./Permissions";
 import { RegistrationPeriod } from "./RegistrationPeriod";
 import { UserWithMembers } from "./UserWithMembers";
-<<<<<<< HEAD
-=======
-import { Replacement } from "./endpoints/EmailRequest";
-import { OrganizationRecordsConfiguration } from "./members/OrganizationRecordsConfiguration";
-import { Image } from "./files/Image";
->>>>>>> f3676fff
 
 export class PlatformPrivateConfig extends AutoEncoder {
     @field({ decoder: new ArrayDecoder(PermissionRoleDetailed) })
