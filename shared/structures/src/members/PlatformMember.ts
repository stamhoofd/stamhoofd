--- conflicted
+++ resolved
@@ -30,11 +30,6 @@
 import { RecordAnswer } from './records/RecordAnswer.js';
 import { RecordCategory } from './records/RecordCategory.js';
 import { RecordSettings } from './records/RecordSettings.js';
-<<<<<<< HEAD
-=======
-import { type ContinuousMembershipStatus } from './MembershipStatus.js';
-import { v4 as uuidv4 } from 'uuid';
->>>>>>> ecb17e12
 
 export class PlatformFamily {
     members: PlatformMember[] = [];
