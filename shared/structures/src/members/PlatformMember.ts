--- conflicted
+++ resolved
@@ -5,6 +5,7 @@
 import { AccessRight, PermissionLevel, PermissionsResourceType } from "../Permissions"
 import { Platform } from "../Platform"
 import { UserPermissions } from "../UserPermissions"
+import { UserWithMembers } from "../UserWithMembers"
 import { Address } from "../addresses/Address"
 import { PropertyFilter } from "../filters/PropertyFilter"
 import { StamhoofdFilter } from "../filters/new/StamhoofdFilter"
@@ -12,15 +13,13 @@
 import { MemberDetails } from "./MemberDetails"
 import { MemberWithRegistrationsBlob, MembersBlob } from "./MemberWithRegistrationsBlob"
 import { ObjectWithRecords } from "./ObjectWithRecords"
+import { OrganizationRecordsConfiguration } from "./OrganizationRecordsConfiguration"
 import { Parent } from "./Parent"
 import { RegisterCheckout } from "./checkout/RegisterCheckout"
 import { RegisterItem } from "./checkout/RegisterItem"
 import { RecordAnswer } from "./records/RecordAnswer"
 import { RecordCategory } from "./records/RecordCategory"
 import { RecordSettings } from "./records/RecordSettings"
-import { OrganizationRecordsConfiguration } from "./OrganizationRecordsConfiguration"
-import { User } from "../User"
-import { UserWithMembers } from "../UserWithMembers"
 
 export class PlatformFamily {
     members: PlatformMember[] = []
@@ -466,11 +465,7 @@
         })
     }
 
-<<<<<<< HEAD
-    isPropertyEnabledForPlatform(property: 'birthDay'|'gender'|'address'|'parents'|'emailAddress'|'phone'|'emergencyContacts'|'dataPermission'|'financialSupport' | 'uitpasNumber', options?: {checkPermissions?: {permissions: UserPermissions|null, level: PermissionLevel}|null, scopeOrganization?: Organization|null}) {
-=======
-    isPropertyEnabledForPlatform(property: 'birthDay'|'gender'|'address'|'parents'|'emailAddress'|'phone'|'emergencyContacts'|'dataPermission'|'financialSupport') {
->>>>>>> a7829745
+    isPropertyEnabledForPlatform(property: 'birthDay'|'gender'|'address'|'parents'|'emailAddress'|'phone'|'emergencyContacts'|'dataPermission'|'financialSupport' | 'uitpasNumber') {
         if (property === 'financialSupport' && !this.patchedMember.details.dataPermissions?.value) {
             return false;
         }
@@ -489,13 +484,8 @@
         return def.isEnabled(this)
     }
 
-<<<<<<< HEAD
-    isPropertyEnabled(property: 'birthDay'|'gender'|'address'|'parents'|'emailAddress'|'phone'|'emergencyContacts'|'dataPermission'|'financialSupport'|'uitpasNumber', options?: {checkPermissions?: {permissions: UserPermissions|null, level: PermissionLevel}|null, scopeOrganization?: Organization|null}) {
-        if (this.isPropertyEnabledForPlatform(property, options)) {
-=======
-    isPropertyEnabled(property: 'birthDay'|'gender'|'address'|'parents'|'emailAddress'|'phone'|'emergencyContacts'|'dataPermission'|'financialSupport', options?: {checkPermissions?: {user: UserWithMembers, level: PermissionLevel}}) {
+    isPropertyEnabled(property: 'birthDay'|'gender'|'address'|'parents'|'emailAddress'|'phone'|'emergencyContacts'|'dataPermission'|'financialSupport'|'uitpasNumber', options?: {checkPermissions?: {user: UserWithMembers, level: PermissionLevel}}) {
         if (this.isPropertyEnabledForPlatform(property)) {
->>>>>>> a7829745
             return true;
         }
 
@@ -556,15 +546,7 @@
         return def.isRequired(this)
     }
 
-<<<<<<< HEAD
     isPropertyRequired(property: 'birthDay'|'gender'|'address'|'parents'|'emailAddress'|'phone'|'emergencyContacts' | 'uitpasNumber') {
-        if (this.isPropertyRequiredForPlatform(property)) {
-            return true;
-        }
-
-=======
-    isPropertyRequired(property: 'birthDay'|'gender'|'address'|'parents'|'emailAddress'|'phone'|'emergencyContacts') {
->>>>>>> a7829745
         if (!this.isPropertyEnabled(property)) {
             return false;
         }
