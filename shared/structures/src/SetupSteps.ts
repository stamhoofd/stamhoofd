--- conflicted
+++ resolved
@@ -29,11 +29,7 @@
     /**
      * When the item was marked as reviewed.
      */
-<<<<<<< HEAD
-    @field({ decoder: SetupStepReview, nullable: true, ...NextVersion })
-=======
     @field({ decoder: SetupStepReview, nullable: true, version: 326 })
->>>>>>> d732b72e
     review: SetupStepReview | null = null
 
     /**
