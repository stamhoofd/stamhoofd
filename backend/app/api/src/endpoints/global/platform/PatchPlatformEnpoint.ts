--- conflicted
+++ resolved
@@ -1,12 +1,7 @@
 import { AutoEncoderPatchType, Decoder, patchObject } from "@simonbackx/simple-encoding";
 import { DecodedRequest, Endpoint, Request, Response } from "@simonbackx/simple-endpoints";
-<<<<<<< HEAD
-import { Platform, RegistrationPeriod } from "@stamhoofd/models";
+import { Organization, Platform, RegistrationPeriod } from "@stamhoofd/models";
 import { MemberResponsibility, PlatformConfig, PlatformPremiseType, Platform as PlatformStruct } from "@stamhoofd/structures";
-=======
-import { Organization, Platform, RegistrationPeriod } from "@stamhoofd/models";
-import { PlatformPremiseType, Platform as PlatformStruct } from "@stamhoofd/structures";
->>>>>>> 73592a45
 
 import { SimpleError } from "@simonbackx/simple-errors";
 import { Context } from "../../../helpers/Context";
@@ -118,9 +113,6 @@
             platform.periodId = period.id;
         }
 
-<<<<<<< HEAD
-        await platform.save();
-=======
         if (request.body.membershipOrganizationId !== undefined) {
             if (!Context.auth.hasPlatformFullAccess()) {
                 throw Context.auth.error()
@@ -140,8 +132,26 @@
             }
         }
 
-        await platform.save()
->>>>>>> 73592a45
+        if (request.body.membershipOrganizationId !== undefined) {
+            if (!Context.auth.hasPlatformFullAccess()) {
+                throw Context.auth.error()
+            }
+
+            if (request.body.membershipOrganizationId) {
+                const organization = await Organization.getByID(request.body.membershipOrganizationId)
+                if (!organization) {
+                    throw new SimpleError({
+                        code: "invalid_organization",
+                        message: "Invalid organization"
+                    })
+                }
+                platform.membershipOrganizationId = organization.id
+            } else {
+                platform.membershipOrganizationId = null
+            }
+        }
+
+        await platform.save();
         return new Response(await Platform.getSharedPrivateStruct());
     }
 
