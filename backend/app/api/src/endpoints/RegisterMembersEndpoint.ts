--- conflicted
+++ resolved
@@ -213,14 +213,10 @@
 
             // Update occupancy
             for (const group of groups) {
-<<<<<<< HEAD
-                //if (payRegistrations.find(p => p.groupId === group.id)) {
-=======
                 if (registrations.find(p => p.groupId === group.id)) {
->>>>>>> 1ac04bea
                     await group.updateOccupancy()
                     await group.save()
-                //}
+                }
             }
 
             let paymentUrl: string | null = null
@@ -279,20 +275,12 @@
             }));
         }
 
-<<<<<<< HEAD
-        // Update occupancies
-        for (const group of groups) {
-            await group.updateOccupancy()
-            // no need to save yet
-            await group.save()
-=======
         // Update occupancy
         for (const group of groups) {
             if (registrations.find(p => p.groupId === group.id)) {
                 await group.updateOccupancy()
                 await group.save()
             }
->>>>>>> 1ac04bea
         }
         
         return new Response(RegisterResponse.create({
